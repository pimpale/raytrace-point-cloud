--- conflicted
+++ resolved
@@ -257,15 +257,14 @@
                 }
 
                 float T = packed_data[0][0];
+                uint instance_index = floatBitsToUint(packed_data[0][1]);
+                uint primitive_index = floatBitsToUint(packed_data[0][2]);
 
                 vec3 normal = packed_data[1];
                 vec3 tangent = packed_data[2];
                 vec3 bitangent = cross(normal, tangent);
 
                 vec3 intersection_position = origin + direction * T;
-
-                uint instance_index = uint(packed_data[0][1]);
-                uint primitive_index = uint(packed_data[0][2]);
 
                 return IntersectionInfo(
                     IntersectionCoordinateSystem(
@@ -310,13 +309,9 @@
 
                 float scatter_pdf_over_ray_pdf;
 
-                vec3 reflectivity = vec3(0.0);
+                vec3 reflectivity = vec3(0.5);
                 float alpha = 1.0;
-<<<<<<< HEAD
-                vec3 emissivity = vec3(float(info.instance_index > 0.0) * 5.0);
-=======
-                vec3 emissivity = vec3(float(info.instance_index == 1));
->>>>>>> e862b96b
+                vec3 emissivity = vec3(5*float(info.instance_index == 0));
                 float metallicity = 0.0;
 
                 // decide whether to do specular (0), transmissive (1), or lambertian (2) scattering
